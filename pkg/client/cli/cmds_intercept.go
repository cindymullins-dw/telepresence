--- conflicted
+++ resolved
@@ -745,17 +745,6 @@
 		if err != nil {
 			return true, err
 		}
-<<<<<<< HEAD
-=======
-		if is.env == nil {
-			// Some older traffic-managers may return an intercept without an initialized env
-			is.env = r.InterceptInfo.Environment
-		}
-
-		// MountPoint is not returned by the traffic-manager (of course, it has no idea).
-		intercept.ClientMountPoint = r.InterceptInfo.ClientMountPoint
-		is.scout.SetMetadatum(ctx, "preview_url", intercept.PreviewDomain)
->>>>>>> ad9ef3e1
 	} else {
 		intercept = r.InterceptInfo
 	}
