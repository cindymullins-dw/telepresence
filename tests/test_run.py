"""
End-to-end tests for running directly in the operating system.
"""

import json
from unittest import TestCase, skipIf, skipUnless
from subprocess import (
<<<<<<< HEAD
    check_output, Popen, PIPE, CalledProcessError, check_call, run, STDOUT
=======
    check_output,
    Popen,
    PIPE,
    CalledProcessError,
    check_call,
    run,
    STDOUT,
>>>>>>> 4de2924f
)
import time
import os

from .utils import (
    DIRECTORY,
    random_name,
    run_webserver,
    telepresence_version,
    current_namespace,
    OPENSHIFT,
    KUBECTL,
)

REGISTRY = os.environ.get("TELEPRESENCE_REGISTRY", "datawire")
# inject-tcp/vpn-tcp/container:
TELEPRESENCE_METHOD = os.environ["TELEPRESENCE_METHOD"]

EXISTING_DEPLOYMENT = """\
metadata:
  name: {name}
  namespace: {namespace}
spec:
  replicas: {replicas}
  template:
    metadata:
      labels:
        name: {name}
        hello: monkeys  # <-- used by volumes test
    spec:
      containers:
      # Extra container at start to demonstrate we can handle multiple
      # containers
      - name: getintheway
        image: openshift/hello-openshift
        resources:
          limits:
            memory: "150Mi"
      - name: {container_name}
        image: {image}
        env:
        - name: MYENV
          value: hello
        volumeMounts:
        - name: podinfo
          mountPath: /podinfo
        resources:
          requests:
            memory: "150Mi"
          limits:
            memory: "150Mi"
      volumes:
      - name: podinfo
        downwardAPI:
          items:
            - path: "labels"
              fieldRef:
                fieldPath: metadata.labels
"""

if OPENSHIFT:
    EXISTING_DEPLOYMENT = """\
apiVersion: v1
kind: DeploymentConfig
""" + EXISTING_DEPLOYMENT
    DEPLOYMENT_TYPE = "deploymentconfig"
else:
    EXISTING_DEPLOYMENT = """\
apiVersion: extensions/v1beta1
kind: Deployment
""" + EXISTING_DEPLOYMENT
    DEPLOYMENT_TYPE = "deployment"

NAMESPACE_YAML = """\
apiVersion: v1
kind: Namespace
metadata:
  name: {}
"""


def run_script_test(telepresence_args, local_command):
    """Run a script with Telepresence."""
    p = Popen(
        args=["telepresence"] + telepresence_args + [
            "--logfile",
            "-",
            "--method",
            TELEPRESENCE_METHOD,
            "--run-shell",
        ],
        cwd=str(DIRECTORY),
        stdin=PIPE,
    )
    p.stdin.write(bytes(local_command, "ascii") + b"\n")
    p.stdin.flush()
    p.stdin.close()
    return p.wait()


def assert_fromcluster(namespace, url, port, telepresence_process):
    """Assert that there's a webserver accessible from the cluster."""
    for i in range(120):
        try:
            result = check_output([
                'kubectl', 'run', '--attach', random_name(), "--quiet", '--rm',
                '--image=alpine', '--restart', 'Never', "--namespace",
                namespace, '--command', '--', '/bin/sh', '-c',
                "apk add --no-cache --quiet curl && " +
                "curl --silent --max-time 3 " +
                "http://{}:{}/__init__.py".format(url, port)
            ])
            assert result == (DIRECTORY / "__init__.py").read_bytes()
            print("Hooray, got expected result when querying via cluster.")
            return
        except CalledProcessError as e:
            print("curl failed, retrying ({})".format(e))
            if telepresence_process.poll() is not None:
                raise RuntimeError("Telepresence exited prematurely!")
            time.sleep(1)
            continue
    raise RuntimeError("failed to connect to local HTTP server")


@skipIf(TELEPRESENCE_METHOD == "container", "non-Docker tests")
class NativeEndToEndTests(TestCase):
    """
    End-to-end tests on the native machine.
    """

    def test_run_directly(self):
        """--run runs the command directly."""
        webserver_name = run_webserver()
        p = Popen(
            args=[
                "telepresence",
                "--method",
                TELEPRESENCE_METHOD,
                "--new-deployment",
                random_name(),
                "--logfile",
                "-",
                "--run",
                "python3",
                "tocluster.py",
                webserver_name,
                current_namespace(),
            ],
            cwd=str(DIRECTORY),
        )
        exit_code = p.wait()
        assert exit_code == 113

    @skipIf(OPENSHIFT, "OpenShift Online doesn't do namespaces")
    def create_namespace(self):
        """Create a new namespace, return its name."""
        name = random_name()
        yaml = NAMESPACE_YAML.format(name).encode("utf-8")
        check_output(
            args=[
                KUBECTL,
                "apply",
                "-f",
                "-",
            ],
            input=yaml,
        )
        self.addCleanup(
            lambda: check_output([KUBECTL, "delete", "namespace", name])
        )
        return name

    def test_tocluster(self):
        """
        Tests of communication to the cluster.
        """
        webserver_name = run_webserver()
        exit_code = run_script_test(
            ["--new-deployment", random_name()],
            "python3 tocluster.py {} {}".format(
                webserver_name, current_namespace()
            ),
        )
        assert exit_code == 113

    def test_tocluster_with_namespace(self):
        """
        Tests of communication to the cluster with non-default namespace.
        """
        namespace = self.create_namespace()
        webserver_name = run_webserver(namespace)
        exit_code = run_script_test(
            ["--new-deployment", random_name(), "--namespace", namespace],
            "python3 tocluster.py {} {}".format(webserver_name, namespace),
        )
        assert exit_code == 113

    @skipIf(
        OPENSHIFT, "OpenShift doesn't allow root, which the tests need "
        "(at the moment, this is fixable)"
    )
    def fromcluster(self, telepresence_args, url, namespace, port):
        """
        Test of communication from the cluster.

        Start webserver that serves files from this directory. Run HTTP query
        against it on the Kubernetes cluster, compare to real file.
        """
        args = ["telepresence"] + telepresence_args + [
            "--expose",
            str(port),
            "--logfile",
            "-",
            "--method",
            TELEPRESENCE_METHOD,
            "--run-shell",
        ]
        if port < 1024:
            # sudo sometimes causes different Python version to be used, due to
            # different PATH. So make sure we use the same PATH.
            args[0] = "../cli/telepresence"
            args = [
                "sudo", "-E", "env", "PATH='{}'".format(os.environ["PATH"])
            ] + args
        p = Popen(args=args, stdin=PIPE, stderr=STDOUT, cwd=str(DIRECTORY))
        p.stdin.write(("sleep 1; exec python3 -m http.server %s\n" %
                       (port, )).encode("ascii"))
        p.stdin.flush()

        def cleanup():
            p.stdin.close()
            if port < 1024:
                check_call(["sudo", "setsid", "kill", str(p.pid)])
            else:
                p.terminate()
            p.wait()

        self.addCleanup(cleanup)
        assert_fromcluster(namespace, url, port, p)

    def test_fromcluster(self):
        """
        Communicate from the cluster to Telepresence, with default namespace.
        """
        service_name = random_name()
        self.fromcluster(
            ["--new-deployment", service_name],
            service_name,
            current_namespace(),
            12370,
        )

    def test_fromcluster_custom_local_port(self):
        """
        The cluster can talk to a process running in a Docker container, with
        the local process listening on a different port.
        """
        service_name = random_name()
        remote_port = 12360
        local_port = 12355
        p = Popen(
            args=[
                "telepresence", "--new-deployment", service_name, "--expose",
                "{}:{}".format(local_port, remote_port), "--logfile", "-",
                "--method", TELEPRESENCE_METHOD, "--run", "python3", "-m",
                "http.server", str(local_port)
            ],
            cwd=str(DIRECTORY),
        )
        assert_fromcluster(current_namespace(), service_name, remote_port, p)
        p.terminate()
        p.wait()

    def test_fromcluster_with_namespace(self):
        """
        Communicate from the cluster to Telepresence, with custom namespace.
        """
        namespace = self.create_namespace()
        service_name = random_name()
        self.fromcluster(
            ["--new-deployment", service_name, "--namespace", namespace],
            "{}.{}.svc.cluster.local".format(service_name, namespace),
            namespace,
            12347,
        )

    @skipIf(OPENSHIFT, "OpenShift never allows running containers as root.")
    def test_fromcluster_port_lt_1024(self):
        """
        Communicate from the cluster to Telepresence, with port<1024.
        """
        service_name = random_name()
        self.fromcluster(
            ["--new-deployment", service_name],
            service_name,
            current_namespace(),
            70,  # Gopher port, unlikely to be in use!
        )

    @skipIf(OPENSHIFT, "OpenShift never allows running containers as root.")
    def test_swapdeployment_fromcluster_port_lt_1024(self):
        """
        Communicate from the cluster to Telepresence, with port<1024, using
        swap-deployment because omg it's a different code path. Yay.
        """
        # Create a non-Telepresence deployment:
        service_name = random_name()
        check_call([
            KUBECTL,
            "run",
            service_name,
            "--port=79",
            "--expose",
            "--restart=Always",
            "--image=openshift/hello-openshift",
            "--replicas=2",
            "--labels=telepresence-test=" + service_name,
            "--env=HELLO=there",
        ])
        self.addCleanup(
            check_call, [KUBECTL, "delete", DEPLOYMENT_TYPE, service_name]
        )
        self.fromcluster(
            ["--swap-deployment", service_name],
            service_name,
            current_namespace(),
            79,  # Finger, unlikely to be in use
        )

    def test_loopback(self):
        """The shell run by telepresence can access localhost."""
        p = Popen(["python3", "-m", "http.server", "12346"],
                  cwd=str(DIRECTORY))

        def cleanup():
            p.terminate()
            p.wait()

        self.addCleanup(cleanup)

        name = random_name()
        p = Popen(
            args=[
                "telepresence",
                "--method",
                TELEPRESENCE_METHOD,
                "--new-deployment",
                name,
                "--run-shell",
            ],
            stdin=PIPE,
            stdout=PIPE,
            cwd=str(DIRECTORY)
        )
        result, _ = p.communicate(
            b"curl --silent http://localhost:12346/test_run.py\n"
        )
        # We're loading this file via curl, so it should have the string
        # "cuttlefish" which is in this comment and unlikely to appear by
        # accident.
        assert b"cuttlefish" in result

    def test_disconnect(self):
        """Telepresence exits if the connection is lost."""
        exit_code = run_script_test(["--new-deployment", random_name()],
                                    "python3 disconnect.py")
        # Exit code 3 means proxy exited prematurely:
        assert exit_code == 3

    def existingdeployment(self, namespace, script):
        if namespace is None:
            namespace = current_namespace()
        webserver_name = run_webserver(namespace)

        # Create a Deployment outside of Telepresence:
        name = random_name()
        image = "{}/telepresence-k8s:{}".format(
            REGISTRY, telepresence_version()
        )
        deployment = EXISTING_DEPLOYMENT.format(
            name=name,
            container_name=name,
            image=image,
            namespace=namespace,
            replicas="1",
        )
        check_output(
            args=[
                KUBECTL,
                "apply",
                "-f",
                "-",
            ],
            input=deployment.encode("utf-8")
        )
        self.addCleanup(
            check_output, [
                KUBECTL, "delete", DEPLOYMENT_TYPE, name,
                "--namespace=" + namespace
            ]
        )

        args = ["--deployment", name, "--namespace", namespace]
        exit_code = run_script_test(
            args, "python3 {} {} {} MYENV=hello".format(
                script,
                webserver_name,
                namespace,
            )
        )
        assert 113 == exit_code

    def test_existingdeployment(self):
        """
        Tests of communicating with existing Deployment.
        """
        self.existingdeployment(None, "tocluster.py")

    def test_existingdeployment_custom_namespace(self):
        """
        Tests of communicating with existing Deployment in a custom namespace.
        """
        self.existingdeployment(self.create_namespace(), "tocluster.py")

    def test_volumes(self):
        """
        Volumes are accessible locally.
        """
        self.existingdeployment(None, "volumes.py")

    def test_unsupportedtools(self):
        """
        Unsupported command line tools like ping fail nicely.
        """
        p = Popen(
            args=[
                "telepresence",
                "--method",
                TELEPRESENCE_METHOD,
                "--new-deployment",
                random_name(),
                "--logfile",
                "-",
                "--run",
                "python3",
                "unsupportedcli.py",
            ],
            cwd=str(DIRECTORY),
        )
        exit_code = p.wait()
        assert exit_code == 113

    def test_swapdeployment(self):
        """
        --swap-deployment swaps out Telepresence pod and then swaps it back on
        exit, when original pod was created with `kubectl run` or `oc run`.
        """
        # Create a non-Telepresence deployment:
        name = random_name()
        check_call([
            KUBECTL,
            "run",
            name,
            "--restart=Always",
            "--image=openshift/hello-openshift",
            "--replicas=2",
            "--labels=telepresence-test=" + name,
            "--env=HELLO=there",
        ])
        self.addCleanup(check_call, [KUBECTL, "delete", DEPLOYMENT_TYPE, name])
        self.assert_swapdeployment(name, 2, "telepresence-test=" + name)

    @skipIf(not OPENSHIFT, "Only runs on OpenShift")
    def test_swapdeployment_ocnewapp(self):
        """
        --swap-deployment works on pods created via `oc new-app`.
        """
        name = random_name()
        check_call([
            "oc",
            "new-app",
            "--name=" + name,
            "--docker-image=openshift/hello-openshift",
            "--env=HELLO=there",
        ])
        self.addCleanup(
            check_call, ["oc", "delete", "dc,imagestream,service", name]
        )
        self.assert_swapdeployment(name, 1, "app=" + name)

    def assert_swapdeployment(self, name, replicas, selector):
        """
        --swap-deployment swaps out Telepresence pod and then swaps it back on
        exit.
        """
        webserver_name = run_webserver()
        p = Popen(
            args=[
                "telepresence", "--swap-deployment", name, "--logfile", "-",
                "--method", TELEPRESENCE_METHOD, "--run", "python3",
                "tocluster.py", webserver_name, current_namespace(),
                "HELLO=there"
            ],
            cwd=str(DIRECTORY),
        )
        exit_code = p.wait()
        assert 113 == exit_code
        deployment = json.loads(
            str(
                check_output([
                    KUBECTL, "get", DEPLOYMENT_TYPE, name, "-o", "json",
                    "--export"
                ]), "utf-8"
            )
        )
        # We swapped back:
        assert deployment["spec"]["replicas"] == replicas

        # Ensure pods swap back too:
        start = time.time()
        while time.time() - start < 60:
            pods = json.loads(
                str(
                    check_output([
                        KUBECTL, "get", "pod", "--selector=" + selector, "-o",
                        "json", "--export"
                    ]), "utf-8"
                )
            )["items"]
            if [
                pod["spec"]["containers"][0]["image"]
                .startswith("openshift/hello-openshift") for pod in pods
            ] == [True] * len(pods):
                print("Found openshift!")
                return
            time.sleep(1)
        assert False, "Didn't switch back to openshift"

    def test_swapdeployment_explicit_container(self):
        """
        --swap-deployment <dep>:<container> swaps out the given container.
        """
        # Create a non-Telepresence Deployment with multiple containers:
        name = random_name()
        container_name = random_name()
        deployment = EXISTING_DEPLOYMENT.format(
            name=name,
            container_name=container_name,
            image="openshift/hello-openshift",
            namespace=current_namespace(),
            replicas=2
        )
        check_output(
            args=[
                KUBECTL,
                "apply",
                "-f",
                "-",
            ],
            input=deployment.encode("utf-8")
        )
        self.addCleanup(
            check_output, [
                KUBECTL,
                "delete",
                DEPLOYMENT_TYPE,
                name,
            ]
        )

        p = Popen(
            args=[
                "telepresence", "--swap-deployment",
                "{}:{}".format(name,
                               container_name), "--logfile", "-", "--method",
                TELEPRESENCE_METHOD, "--run", "python3", "volumes.py"
            ],
            cwd=str(DIRECTORY),
        )
        exit_code = p.wait()
        assert 113 == exit_code


@skipUnless(TELEPRESENCE_METHOD == "container", "requires Docker")
class DockerEndToEndTests(TestCase):
    """End-to-end tests on Docker."""

    def get_containers(self):
        return set(check_output(["sudo", "docker", "ps", "-q"]).split())

    def setUp(self):
        self.containers = self.get_containers()

    def tearDown(self):
        # Ensure no container leaks
        time.sleep(1)
        assert self.containers == self.get_containers()

    def test_tocluster(self):
        """
        Tests of communication to the cluster from a Docker container.
        """
        webserver_name = run_webserver()
        result = run([
            "telepresence",
            "--logfile",
            "-",
            "--method",
            "container",
            "--new-deployment",
            random_name(),
            "--docker-run",
            "-v",
            "{}:/host".format(DIRECTORY),
            "python:3-alpine",
            "python3",
            "/host/tocluster.py",
            webserver_name,
            current_namespace(),
        ])
        assert result.returncode == 113

    def test_fromcluster(self):
        """
        The cluster can talk to a process running in a Docker container.
        """
        service_name = random_name()
        port = 12350
        p = Popen(
            args=[
                "telepresence", "--new-deployment", service_name, "--expose",
                str(port), "--logfile", "-", "--method", "container",
                "--docker-run", "-v", "{}:/host".format(DIRECTORY),
                "--workdir", "/host", "python:3-alpine", "python3", "-m",
                "http.server", str(port)
            ],
        )

        assert_fromcluster(current_namespace(), service_name, port, p)
        p.terminate()
        p.wait()

    def test_fromcluster_custom_local_port(self):
        """
        The cluster can talk to a process running in a Docker container, with
        the local process listening on a different port.
        """
        service_name = random_name()
        remote_port = 12350
        local_port = 7777
        p = Popen(
            args=[
                "telepresence", "--new-deployment",
                service_name, "--expose", "{}:{}".format(
                    local_port, remote_port
                ), "--logfile", "-", "--method", "container", "--docker-run",
                "-v", "{}:/host".format(DIRECTORY), "--workdir", "/host",
                "python:3-alpine", "python3", "-m", "http.server",
                str(local_port)
            ],
        )
        assert_fromcluster(current_namespace(), service_name, remote_port, p)
        p.terminate()
        p.wait()

    def test_volumes(self):
        """
        Test availability of volumes in the container.
        """
        result = run([
            "telepresence",
            "--logfile",
            "-",
            "--method",
            "container",
            "--new-deployment",
            random_name(),
            "--docker-run",
            "-v",
            "{}:/host".format(DIRECTORY),
            "python:3-alpine",
            "python3",
            "/host/volumes_simpler.py",
        ])
        assert result.returncode == 113<|MERGE_RESOLUTION|>--- conflicted
+++ resolved
@@ -5,9 +5,6 @@
 import json
 from unittest import TestCase, skipIf, skipUnless
 from subprocess import (
-<<<<<<< HEAD
-    check_output, Popen, PIPE, CalledProcessError, check_call, run, STDOUT
-=======
     check_output,
     Popen,
     PIPE,
@@ -15,7 +12,6 @@
     check_call,
     run,
     STDOUT,
->>>>>>> 4de2924f
 )
 import time
 import os
