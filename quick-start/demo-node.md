---
description: "Claim a remote demo cluster and learn to use Telepresence to intercept services running in a Kubernetes Cluster, speeding up local development and debugging."
---

<<<<<<< HEAD
# Telepresence Quick Start

To use a demo cluster provided by Ambassador Labs to learn how Telepresence can be used to intercept services to speed up local development and debugging, follow [this guide](https://www.getambassador.io/docs/telepresence/latest/quick-start/demo-node/)
=======
import {DemoClusterMetadata, ExpirationDate} from '../../../../../src/components/DemoClusterMetadata';
import {
EmojivotoServicesList,
DCPLink,
Login,
LoginCommand,
DockerCommand,
PreviewUrl,
ExternalIp
} from '../../../../../src/components/Docs/Telepresence';
import Alert from '@material-ui/lab/Alert';
import QSCards from './qs-cards';
import { UserInterceptCommand } from '../../../../../src/components/Docs/Telepresence';

# Telepresence Quick Start

<div class="docs-article-toc">
<h3>Contents</h3>

* [1. Get a free remote cluster](#1-get-a-free-remote-cluster)
* [2. Try the Emojivoto application](#2-try-the-emojivoto-application)
* [3. Set up your local development environment](#3-set-up-your-local-development-environment)
* [4. Testing our fix](#4-testing-our-fix)
* [5. Preview URLs](#5-preview-urls)
* [6. How/Why does this all work](#6-howwhy-does-this-all-work)
* [What's next?](#img-classos-logo-srcimageslogopng-whats-next)

</div>

In this guide, we'll give you a hands-on tutorial with Telepresence. To go through this tutorial, the only thing you'll need is a computer that runs Docker Desktop >=20.10.7. We'll give you a pre-configured remote Kubernetes cluster and a Docker container to run locally.

If you don't have Docker Desktop already installed, go to the [Docker download page](https://www.docker.com/get-started) and install Docker.

<Alert severity="info">
    While Telepresence works with any language, this guide uses a sample app written in Node.js and Golang. We have a version in <a href="../demo-react/">React</a> if you prefer.
</Alert>

## 1. Get a free remote cluster

Telepresence connects your local workstation with a remote Kubernetes cluster. In this tutorial, we'll start with a pre-configured, remote cluster.

1. <Login urlParams="docs_source=telepresence-quick-start"/>
2. Go to the <DCPLink>Service Catalog</DCPLink> to see all the services deployed on your cluster. 
   <EmojivotoServicesList/>
    The Service Catalog gives you a consolidated view of all your services across development, staging, and production.

## 2. Try the Emojivoto application

The remote cluster is running the Emojivoto application, which consists of four services. Test out the application:

1. Go to the <ExternalIp/> and vote for some emojis.
    <Alert severity="info">
    If the link to the remote demo cluster doesn't work, make sure you don't have an <strong>ad blocker</strong> preventing it from opening.
    </Alert>

2. Now, click on the 🍩 emoji. You'll see that a bug is present, and voting 🍩 doesn't work. We're going to use Telepresence shortly to fix this bug, as everyone should be able to vote for 🍩!

<Alert severity="success">
    <strong>Congratulations!</strong> You've successfully accessed the Emojivoto application on your remote cluster.
</Alert>

## 3. Set up your local development environment

We'll set up a development environment locally on your workstation. We'll then use Telepresence to connect this local development environment to the remote Kubernetes cluster. To save time, the development environment we'll use is pre-packaged as a Docker container.

1. Run the Docker container locally:

    <DockerCommand/>

    <Alert severity="info">
    Make sure that ports <strong>8080</strong> and <strong>8083</strong> are free. <br/>
    If the Docker engine is not running, the command will fail and you will see <strong>docker: unknown server OS</strong> in your terminal.
    </Alert>

2. The Docker container includes a copy of the Emojivoto application that fixes the bug. Visit the [leaderboard](http://localhost:8083/leaderboard) and notice how it is different from the leaderboard in your <ExternalIp>Kubernetes cluster</ExternalIp>.

3. Vote for 🍩 on your local leaderboard, and you can see that the bug is fixed!

<Alert severity="success">
  <strong>Congratulations!</strong> You have successfully set up a local development environment, and tested the fix locally.
</Alert>

## 4. Testing our fix

A common use case for Telepresence is to connect your local development environment to a remote cluster. This way, if your application is too big or complex to run locally, you can still develop locally. In this Quick Start, we're also going to show Telepresence can be used for integration testing, by testing our fix against the services in the remote cluster.

1. First, log in to Telepresence using your API key:
    <LoginCommand/>

2. Create an intercept, which will tell Telepresence to send traffic to the service in our container instead of the service in the cluster:
   `telepresence intercept web --port 8080`

    When prompted for ingress configuration, all default values should be correct as displayed below.

    <UserInterceptCommand/>

<Alert severity="success">
    <strong>Congratulations!</strong> Traffic to the remote service is now being routed to your local laptop, and you can see how the local fix works on the remote environment!
</Alert>

## 5. Preview URLs

Preview URLs enable you to safely share your development environment with anyone. For example, you may want your UX designer to take a quick look at what you're developing, before you commit the code. Preview URLs enable this easy collaboration.

1. If you access the Emojivoto application on <ExternalIp> your remote cluster </ExternalIp> and vote for the 🍩 emoji, you'll see the bug is still present.

2. Vote for the 🍩 emoji using the <PreviewUrl>Preview URL</PreviewUrl> obtained in the previous step, and you will see that the bug is fixed, since traffic is being routed to the fixed version running locally.

<Alert severity="success">
Now you're able to share your fix in your local environment with your team!
</Alert>

<Alert severity="info">
    To get more information regarding Preview URLs and intercepts, visit the <DCPLink>Developer Control Plane </DCPLink>.
</Alert>

## 6. How/Why does this all work?

Telepresence works by deploying a two-way network proxy in a pod running in a Kubernetes cluster. This proxy can intercept traffic meant for the service and reroute it to a local copy, which is ready for further (local) development.

Intercepts and preview URLs are functions of Telepresence that enable easy local development from a remote Kubernetes cluster and offer a preview environment for sharing and real-time collaboration.

Telepresence also uses custom headers and header propagation for controllable intercepts and preview URLs. The headers facilitate the smart routing of requests either to live services in the cluster or services running locally on a developer’s machine.

Preview URLs, when created, generate an ingress request containing a custom header with a token (the context). Telepresence sends this token to Ambassador Cloud with other information about the preview. Visiting the preview URL directs the user to Ambassador Cloud, which proxies the user to the cluster ingress with the token header injected into the request. The request carrying the header is routed in the cluster to the appropriate pod (the propagation). The Traffic Agent on the service pod sees the header and intercepts the request, redirecting it to the local developer machine that ran the intercept.

## <img class="os-logo" src="../../images/logo.png"/> What's Next?


You've intercepted a service in one of our demo clusters, now you can use Telepresence to [intercept a service in your own environment](https://www.getambassador.io/docs/telepresence/latest/howtos/intercepts/)!
>>>>>>> a7a120d8
<|MERGE_RESOLUTION|>--- conflicted
+++ resolved
@@ -2,11 +2,6 @@
 description: "Claim a remote demo cluster and learn to use Telepresence to intercept services running in a Kubernetes Cluster, speeding up local development and debugging."
 ---
 
-<<<<<<< HEAD
-# Telepresence Quick Start
-
-To use a demo cluster provided by Ambassador Labs to learn how Telepresence can be used to intercept services to speed up local development and debugging, follow [this guide](https://www.getambassador.io/docs/telepresence/latest/quick-start/demo-node/)
-=======
 import {DemoClusterMetadata, ExpirationDate} from '../../../../../src/components/DemoClusterMetadata';
 import {
 EmojivotoServicesList,
@@ -137,4 +132,3 @@
 
 
 You've intercepted a service in one of our demo clusters, now you can use Telepresence to [intercept a service in your own environment](https://www.getambassador.io/docs/telepresence/latest/howtos/intercepts/)!
->>>>>>> a7a120d8
